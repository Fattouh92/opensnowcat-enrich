--- conflicted
+++ resolved
@@ -1,4 +1,3 @@
-<<<<<<< HEAD
 Version 0.6.5 (2012-12-XX)
 --------------------------
 JS tracker: bumped to 0.9.0                                  -- DONE
@@ -14,7 +13,7 @@
 HiveQL: non-hive-rolling-etl.q bumped to 0.0.4                 -- DONE
 HiveQL: event and event_id now extracted from Serde (#63, #89) -- DONE
 EmrEtlRunner: updated config file template                     -- DONE
-=======
+
 Version 0.6.4 (2012-12-20)
 --------------------------
 HiveQL: renamed table-def.q to non-hive-format-table-def.q
@@ -23,7 +22,6 @@
 Infobright: added migration script (0.0.3 -> 0.0.4)
 Infobright: now supports long br_langs and urls (#107)
 Infobright: removed lookup from fields which slow a large load (#107)
->>>>>>> c468baed
 
 Version 0.6.3 (2012-12-18)
 --------------------------
